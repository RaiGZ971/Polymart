--- conflicted
+++ resolved
@@ -12,20 +12,13 @@
   Heart,
 } from "lucide-react";
 import Logo from "../../assets/PolymartLogo.png";
-<<<<<<< HEAD
-import { useState, useEffect } from "react";
-=======
 import { useEffect, useState } from "react";
->>>>>>> ead84bfc
 import ChatApp from "../chat/ChatApp";
 import NotificationOverlay from "../notifications/NotificationOverlay";
 import CreateListingComponent from "../CreateListingComponent";
 import { useNavigate, useLocation } from "react-router-dom";
-<<<<<<< HEAD
+import { useNotificationStore } from "../../store/index.js";
 import { UserService } from "../../services/userService";
-=======
-import { useNotificationStore } from "../../store/index.js";
->>>>>>> ead84bfc
 
 export default function NavigationDashboard() {
 // TEMPORARY
