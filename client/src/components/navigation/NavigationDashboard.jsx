--- conflicted
+++ resolved
@@ -103,47 +103,7 @@
   ];
 
   const displayName = getDisplayName();
-<<<<<<< HEAD
-
-  const bottomNavItems = useMemo(
-    () => [
-      {
-        name: displayName,
-        path: '/profile',
-        icon: 'user',
-        hasText: true,
-      },
-      {
-        name: 'Orders & Meet Ups',
-        path: '/orders-meetups',
-        icon: 'map',
-        hasText: true,
-      },
-      {
-        name: 'Liked Items',
-        path: '/liked-items',
-        icon: 'heart',
-        hasText: false,
-      },
-      {
-        name: 'Notifications',
-        path: '/',
-        icon: 'bell',
-        hasText: false,
-        action: 'notifications',
-      },
-      {
-        name: 'Messages',
-        path: '/',
-        icon: 'message',
-        hasText: false,
-        action: 'chat',
-      },
-    ],
-    [displayName]
-  ); // Only recalculate when displayName changes
-=======
-  
+
   const bottomNavItems = useMemo(() => [
     {
       name: displayName,
@@ -178,7 +138,6 @@
       action: 'chat',
     },
   ], [displayName]); // Only recalculate when displayName changes
->>>>>>> 9ae5a6fb
 
   const handleItemClick = (item) => {
     if (item.action === 'chat') {
