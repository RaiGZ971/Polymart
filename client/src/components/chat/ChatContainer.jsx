import { useState, useEffect } from "react";
import MessageList from "./MessageList";
import ChatInput from "./ChatInput";
import { Flag, ChevronLeft, Send } from "lucide-react";
import { useChat } from "../../hooks/useChat";
import { useProductInfo } from "../../hooks/useProductInfo";

<<<<<<< HEAD
const ChatContainer = ({ chatData, onBack }) => {
  const username = chatData?.username || "nintendocicc";
  const avatarUrl = chatData?.avatarUrl || "/path/to/avatar.jpg";
  const productImageUrl =
    chatData?.productImage || "/path/to/product-image.jpg";
  const chatId = chatData?.id;
=======
const ChatContainer = ({ userID, chatData, onBack }) => {
    const username = chatData?.username || "nintendocicc";
    const avatarUrl = chatData?.avatarUrl || "/path/to/avatar.jpg";
    const productImageUrl = chatData?.productImage || "/path/to/product-image.jpg";
    const chatId = chatData?.id;
  
    const { messages, addMessage, addBotResponse, selectChat } = useChat(userID);
    const productInfo = useProductInfo(chatId);
    const { productName, productPrice, meetUpPlace, meetUpDay, meetUpTime } = productInfo;
    const productImage = productImageUrl;
>>>>>>> f31b8f2d

  const { messages, addMessage, addBotResponse, selectChat } = useChat();
  const productInfo = useProductInfo(chatId);
  const { productName, productPrice, meetUpPlace, meetUpDay, meetUpTime } =
    productInfo;
  const productImage = productImageUrl;

  // Select this chat when component mounts
  useEffect(() => {
    if (chatId) {
      selectChat(chatId);
    }
  }, [chatId, selectChat]);

  const handleSend = (messageData) => {
    addMessage(messageData);

    setTimeout(() => {
      addBotResponse();
    }, 600);
  };

  return (
    <div className="w-full max-w-md h-screen border rounded-tl-2xl rounded-bl-2xl shadow-md flex flex-col overflow-hidden font-montserrat">
      <div className="bg-white shadow-md pt-10 py-6 font-bold">
        <div className="flex items-center justify-between px-10">
          <ChevronLeft
            size={24}
            className="cursor-pointer hover:text-primary-red transition-colors"
            onClick={onBack}
          />
          <span>{username}</span>
          <Flag size={24} />
        </div>
      </div>
      <div className="bg-[#FFE38770] text-left px-10 pt-2 pb-3 space-y-2 flex flex-row justify-between shadow-md">
        <div>
          <div className="flex items-center space-x-3 py-2">
            <div className="space-y-0">
              <h1 className="text-base font-semibold leading-tight">
                {productName}
              </h1>
              <p className="text-lg font-bold text-primary-red leading-tight">
                {productPrice}
              </p>
            </div>
          </div>
          <div>
            <p className="text-xs">
              {meetUpPlace} | {meetUpDay} | {meetUpTime}{" "}
            </p>
          </div>
        </div>
        <div>
          <img
            src={productImage}
            alt={productName}
            className="w-16 h-16 rounded-lg object-cover"
          />
        </div>
      </div>
      <div className="flex-1 bg-white overflow-y-auto">
        <MessageList messages={messages} avatarUrl={avatarUrl} />
      </div>
      <ChatInput onSend={handleSend} />
    </div>
  );
};

export default ChatContainer;<|MERGE_RESOLUTION|>--- conflicted
+++ resolved
@@ -5,30 +5,15 @@
 import { useChat } from "../../hooks/useChat";
 import { useProductInfo } from "../../hooks/useProductInfo";
 
-<<<<<<< HEAD
-const ChatContainer = ({ chatData, onBack }) => {
+const ChatContainer = ({ userID, chatData, onBack }) => {
   const username = chatData?.username || "nintendocicc";
   const avatarUrl = chatData?.avatarUrl || "/path/to/avatar.jpg";
-  const productImageUrl =
-    chatData?.productImage || "/path/to/product-image.jpg";
+  const productImageUrl = chatData?.productImage || "/path/to/product-image.jpg";
   const chatId = chatData?.id;
-=======
-const ChatContainer = ({ userID, chatData, onBack }) => {
-    const username = chatData?.username || "nintendocicc";
-    const avatarUrl = chatData?.avatarUrl || "/path/to/avatar.jpg";
-    const productImageUrl = chatData?.productImage || "/path/to/product-image.jpg";
-    const chatId = chatData?.id;
-  
-    const { messages, addMessage, addBotResponse, selectChat } = useChat(userID);
-    const productInfo = useProductInfo(chatId);
-    const { productName, productPrice, meetUpPlace, meetUpDay, meetUpTime } = productInfo;
-    const productImage = productImageUrl;
->>>>>>> f31b8f2d
 
-  const { messages, addMessage, addBotResponse, selectChat } = useChat();
+  const { messages, addMessage, addBotResponse, selectChat } = useChat(userID);
   const productInfo = useProductInfo(chatId);
-  const { productName, productPrice, meetUpPlace, meetUpDay, meetUpTime } =
-    productInfo;
+  const { productName, productPrice, meetUpPlace, meetUpDay, meetUpTime } = productInfo;
   const productImage = productImageUrl;
 
   // Select this chat when component mounts
