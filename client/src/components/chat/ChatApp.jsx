import { useState, useEffect } from "react";
import ChatPreview from "./ChatPreview";
import ChatContainer from "./ChatContainer";

export default function ChatApp({ initialChatId = null, onClose }) {
  const [currentView, setCurrentView] = useState("preview");
  const [selectedChat, setSelectedChat] = useState(null);

  // If initialChatId is provided, start with that chat open
  useEffect(() => {
    if (initialChatId) {
      // You'll need to get the chat data by ID from your useChat hook
      // For now, we'll just set the view to preview and let user select
      setCurrentView("preview");
    }
  }, [initialChatId]);

  const handleChatSelect = (chat) => {
    setSelectedChat(chat); // Store the entire chat object
    setCurrentView("chat"); // Switch to chat view
  };

  const handleBack = () => {
    if (currentView === "chat") {
      // If in chat view, go back to preview
      setCurrentView("preview");
      setSelectedChat(null);
    } else {
      // If in preview view, close the entire chat overlay
      if (onClose) {
        onClose();
      }
    }
  };

<<<<<<< HEAD
  return (
    <div className="h-full">
      {currentView === "preview" ? (
        <ChatPreview
          onChatSelect={handleChatSelect} // Pass chat object
          onBack={handleBack}
        />
      ) : (
        <ChatContainer
          chatData={selectedChat} // Pass the selected chat data
          onBack={handleBack}
        />
      )}
    </div>
  );
=======
    return (
        <div className="h-full">
            {currentView === 'preview' ? (
                <ChatPreview 
                    onChatSelect={handleChatSelect}  // Pass chat object
                    onBack={handleBack}
                />
            ) : (
                <ChatContainer 
                    userID={initialChatId}
                    chatData={selectedChat}  // Pass the selected chat data
                    onBack={handleBack}
                />
            )}
        </div>
    );
>>>>>>> f31b8f2d
}<|MERGE_RESOLUTION|>--- conflicted
+++ resolved
@@ -33,7 +33,6 @@
     }
   };
 
-<<<<<<< HEAD
   return (
     <div className="h-full">
       {currentView === "preview" ? (
@@ -43,28 +42,11 @@
         />
       ) : (
         <ChatContainer
+          userID={initialChatId}
           chatData={selectedChat} // Pass the selected chat data
           onBack={handleBack}
         />
       )}
     </div>
   );
-=======
-    return (
-        <div className="h-full">
-            {currentView === 'preview' ? (
-                <ChatPreview 
-                    onChatSelect={handleChatSelect}  // Pass chat object
-                    onBack={handleBack}
-                />
-            ) : (
-                <ChatContainer 
-                    userID={initialChatId}
-                    chatData={selectedChat}  // Pass the selected chat data
-                    onBack={handleBack}
-                />
-            )}
-        </div>
-    );
->>>>>>> f31b8f2d
 }