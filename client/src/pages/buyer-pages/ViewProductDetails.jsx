--- conflicted
+++ resolved
@@ -59,7 +59,6 @@
     error: orderError,
   } = getListing(listingId);
 
-<<<<<<< HEAD
   const { data: rawReviews = [] } = getProductReview(
     order.seller_id,
     listingId
@@ -70,56 +69,6 @@
   }, [rawReviews]);
 
   const userResults = getUsersDetails(reviewerIDs);
-=======
-      try {
-        setLoading(true);
-        const response = await ListingService.getListingById(listingId);
-        if (response.success && response.data) {
-          // Transform the data to match the expected structure
-          const listing = response.data;
-          const hasRange = listing.price_min !== null && listing.price_max !== null && listing.price_min !== listing.price_max;
-          
-          const transformedOrder = {
-            ...listing,
-            id: listing.listing_id,
-            productName: listing.name,
-            productPrice: listing.price_min,
-            priceRange: hasRange ? {
-              min: listing.price_min,
-              max: listing.price_max
-            } : null,
-            hasPriceRange: hasRange,
-            username: listing.seller_username,
-            userAvatar: listing.seller_profile_photo_url || 'https://via.placeholder.com/40x40?text=User',
-            seller_listing_count: listing.seller_listing_count,
-            productImage: listing.images && listing.images.length > 0 
-              ? listing.images.find(img => img.is_primary)?.image_url || listing.images[0].image_url
-              : 'https://via.placeholder.com/268x245?text=No+Image',
-            images: listing.images || [],
-            itemsOrdered: listing.sold_count || 0,
-            category: listing.category,
-            productDescription: listing.description,
-            status: listing.status,
-            created_at: listing.created_at,
-            tags: listing.tags,
-            stock: listing.total_stock,
-            meetupLocations: listing.seller_meetup_locations || [],
-            paymentMethods: listing.payment_methods || [],
-            reviews: [] // TODO: Add reviews from API
-          };
-          
-          setOrder(transformedOrder);
-        } else {
-          setError("Failed to fetch listing data");
-        }
-      } catch (err) {
-        console.error('Error fetching listing:', err);
-        setError("Failed to load listing details");
-      } finally {
-        setLoading(false);
-      }
-    };
->>>>>>> 4e2942ac
 
   const usersData = userResults.map((result) => result.data);
 
