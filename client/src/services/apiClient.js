--- conflicted
+++ resolved
@@ -50,16 +50,15 @@
         });
     }
 
-<<<<<<< HEAD
+    static async putStatus(endpoint){
+        return this.request(endpoint, { method: 'PUT' });
+    }
+
     static async patch(endpoint, data){
         return this.request(endpoint, {
             method: 'PATCH',
             body: JSON.stringify(data)
         });
-=======
-    static async putStatus(endpoint){
-        return this.request(endpoint, { method: 'PUT' });
->>>>>>> ead84bfc
     }
 
     static async delete(endpoint){
