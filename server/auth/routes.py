--- conflicted
+++ resolved
@@ -1,4 +1,3 @@
-<<<<<<< HEAD
 from fastapi import APIRouter, Depends, HTTPException, UploadFile, File, Query
 from fastapi.responses import JSONResponse, RedirectResponse
 from auth import utils
@@ -16,25 +15,6 @@
 import os
 
 router = APIRouter()
-=======
-from fastapi import APIRouter, Depends, HTTPException
-from auth import utils, models
-from supabase.schemas import User
-
-router = APIRouter()
-
-@router.get("/")
-async def root():
-    return ("auth route is running...")
-
-@router.post("/login", response_model=models.Token)
-async def get_signed_account(form: models.LoginForm):
-    try:
-        return ("testing")
-    except Exception as e:
-        raise HTTPException(status_code=500, detail=f"Failed to fetch notes: {str(e)}")
-
->>>>>>> e7309325
 
 # Pydantic models for request validation
 class EmailVerificationRequest(BaseModel):
