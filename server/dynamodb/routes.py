from fastapi import APIRouter, WebSocket, WebSocketDisconnect, HTTPException, UploadFile, File, Depends
from fastapi.responses import HTMLResponse
from dotenv import load_dotenv

load_dotenv()

import boto3
from boto3.dynamodb.conditions import Key, Attr
from botocore.exceptions import ClientError
from dynamodb import client, utils, models
from core import config
from s3 import utils as s3Utlis
from auth.utils import get_current_user
import os
import json


router = APIRouter()
manager = client.ConnectionManager()

html = """
<!DOCTYPE html>
<html>
<head>
    <title>Chat</title>
    <style>
        body { font-family: Arial, sans-serif; margin: 20px; }
        #chat-box { border: 1px solid #ccc; padding: 10px; height: 400px; overflow-y: scroll; margin-bottom: 10px; }
        .message { margin: 5px 0; padding: 5px 10px; border-radius: 10px; max-width: 70%; }
        .you { background-color: #dcf8c6; text-align: right; margin-left: auto; }
        .them { background-color: #f1f0f0; text-align: left; margin-right: auto; }
    </style>
</head>
<body>
    <h1>WebSocket Chat</h1>
    <h3>You: <span id="ws-id"></span></h3>
    <div id="chat-box"></div>

    <form onsubmit="sendMessage(event)">
        <input type="text" id="messageText" autocomplete="off" style="width: 60%;" />
        <input type="file" id="imageFile" accept="image/*" style="width: 20%;" />
        <button type="submit">Send</button>
    </form>

    <script>
        const room_id = "{{room_id}}";
        const sender_id = "{{sender_id}}";
        const receiver_id = "{{receiver_id}}";
        const chatBox = document.getElementById("chat-box");

        document.getElementById("ws-id").textContent = sender_id;

        const ws = new WebSocket(`ws://127.0.0.1:8000/dynamodb/message/${room_id}/${sender_id}/${receiver_id}`);
        console.log("WebSocket URL:", ws.url);

        // Display new messages
        ws.onmessage = function(event) {
            try {
                const data = JSON.parse(event.data);

                appendMessage(data);  // will use correct sender_id
            } catch (err) {
                console.error("Invalid JSON message:", event.data);
            }
        };

        async function sendMessage(event) {
            event.preventDefault();
            const input = document.getElementById("messageText");
            const fileInput = document.getElementById("imageFile");
            const text = input.value.trim();
            const file = fileInput.files[0];

            if (file) {
                const formData = new FormData();
                formData.append("image", file);

                const response = await fetch(`/dynamodb/message-image/${room_id}`, {
                    method: "POST",
                    body: formData
                });

                const data = await response.json();

                ws.send(JSON.stringify({
                    sender_id,
                    image: data.image
                }));

                fileInput.value = "";  // Reset
            }
            
            if (text !== "") {

                ws.send(JSON.stringify({
                    sender_id,
                    content: text
                }));
                input.value = "";
            }
        }

        function appendMessage(msgJSON) {
            const data = typeof msgJSON === 'string' ? JSON.parse(msgJSON) : msgJSON;

            const msgDiv = document.createElement("div");

            msgDiv.className = "message " + (data.sender_id === sender_id ? "you" : "them");
            msgDiv.id = data.message_id

            if(data.image){
                const img = document.createElement("img");
                img.src = data.image;
                img.style.maxWidth = "200px";
                img.style.display = "block"
                msgDiv.appendChild(img);
            }

            if(data.content){
                const text = document.createElement("p");
                text.textContent = data.content;
                msgDiv.appendChild(text);
            }

            chatBox.appendChild(msgDiv);
            chatBox.scrollTop = chatBox.scrollHeight;
        }

        // Fetch past messages
        async function fetchMessages() {
            try {
                const response = await fetch(`/dynamodb/messages/${sender_id}/${receiver_id}`);
                const data = await response.json();

                // Sort by created_at
                data.sort((a, b) => new Date(a.created_at) - new Date(b.created_at));

                data.forEach(msg => {
                    appendMessage(msg);
                });
            } catch (err) {
                console.error("Failed to fetch history:", err);
            }
        }

        fetchMessages();
    </script>
</body>
</html>
"""

# Create client
s3Client = boto3.client("s3")
dynamodb = boto3.resource("dynamodb")
tableMessage = dynamodb.Table("hackybara-message") #type:ignore
tableReport = dynamodb.Table("hackybara-report") #type:ignore
tableReview = dynamodb.Table("hackybara-review") #type:ignore
tableNotification = dynamodb.Table("hackybara-notification") #type:ignore

#TEMPORARY
<<<<<<< HEAD
@router.post("/message/{room_id}")
=======
@router.post("/message-image/{room_id}")
>>>>>>> 58da5c39
async def upload_message_image(room_id: str, image: UploadFile = File(...), current_user: dict = Depends(get_current_user)):
    try:
        processedImage = s3Utlis.create_image_url("messages", room_id, image)

        s3Client.upload_fileobj(
            image.file,
            os.getenv("S3_BUCKET"),
            f"private/{processedImage}",  # Add private/ prefix
            ExtraArgs={"ContentType": image.content_type}
        )

        return{"image": processedImage}
    except ClientError as e:
        raise HTTPException(status_code=e.response["ResponseMetadata"]["HTTPStatusCode"], detail=f"Failed to upload image in {os.getenv('S3_BUCKET')}/private/user_documents/messages/{room_id}")
    except HTTPException:
        raise
    except Exception as e:
        raise HTTPException(status_code=500, detail=f"Failed to upload image: {str(e)}")
    
#CHATTING SYSTEM
@router.websocket("/message/{room_id}/{sender_id}/{receiver_id}")
async def websocket_endpoint(websocket: WebSocket, room_id: str, sender_id: str, receiver_id: str):
    await manager.connect(websocket, room_id)
    try:
        while True:
            data = await websocket.receive_text()
            msg = json.loads(data)

            content = msg.get("content")
            image = msg.get("image")

            form = models.raw_message(
                sender_id=sender_id,
                receiver_id=receiver_id,
                content=content if content else None,
                image=image if image else None
            )

            processedForm = utils.process_message_form(room_id, form)

            # Post message in dynamodb hackybara-message
            try:
                tableMessage.put_item(
                    Item=processedForm.model_dump(exclude_none=True)
                )
            except ClientError as e:
                raise HTTPException(status_code=e.response["ResponseMetadata"]["HTTPStatusCode"], detail=f"Failed Post in hackybara-message: {e.response["Error"]["Message"]}")
            
            image_url = config.generate_private_url(image) if image else None
            
            await manager.broadcast({
                "sender_id": sender_id,
                "content": content,
                "image": image_url,
                "message_id": processedForm.message_id
            }, room_id)

    except WebSocketDisconnect:
        manager.disconnect(websocket, room_id)

@router.get("/messages/{sender_id}/{receiver_id}")
async def get_messages(sender_id: str, receiver_id: str, current_user: dict = Depends(get_current_user)):
    room_id = utils.get_room(sender_id, receiver_id)

    try:
        query = tableMessage.query(
            KeyConditionExpression=Key("room_id").eq(room_id),
            FilterExpression=Attr("receiver_id").eq(sender_id) & Attr("read_status").eq(False)
        )

        unreadMessages = query.get("Items", [])

        keys = [{"room_id": room_id, "created_at": unreadMessage["created_at"]} for unreadMessage in unreadMessages]
        messageIDs = [unreadMessage["message_id"] for unreadMessage in unreadMessages]


        for key, messageID in zip(keys, messageIDs):
            tableMessage.update_item(
                Key=key,
                ConditionExpression=Attr("message_id").eq(messageID),
                UpdateExpression="set read_status=:read_status",
                ExpressionAttributeValues={":read_status": True}
            )

        # Read history messages in dynamodb hackybara-message
        query = tableMessage.query(
            KeyConditionExpression=Key("room_id").eq(room_id),
            FilterExpression=Attr("content").exists(),
            ScanIndexForward=True
        )

        messages = query.get("Items", [])

        query = tableMessage.query(
            KeyConditionExpression=Key("room_id").eq(room_id),
            FilterExpression=Attr("image").exists(),
            ScanIndexForward=True
        )

        imageMessages = query.get("Items", [])

        URLs = []
        for message in imageMessages:
            URLs.append(message["image"])

        processedURLs = config.generate_private_urls(URLs)

        for message, url in zip(imageMessages, processedURLs):
            message["image"] = url

        allMessages: list[dict] = messages + imageMessages
        allMessages.sort(key=lambda x: x["created_at"])

        return allMessages
    
    except ClientError as e:
        raise HTTPException(status_code=e.response["ResponseMetadata"]["HTTPStatusCode"], detail=f"Failed to fetch messages in hackybara-message: {e.response["Error"]["Message"]}")
    except HTTPException:
        raise
    except Exception as e:
        raise HTTPException(status_code=500, detail=f"Failed to review messages: {str(e)}")
    
@router.get("/message/{room_id}/{message_id}", response_model=models.message)
async def get_message(room_id: str, message_id: str, current_user: dict = Depends(get_current_user)):
    try:
        query = tableMessage.query(
            KeyConditionExpression=Key("room_id").eq(room_id),
            FilterExpression=Attr("message_id").eq(message_id)
        )

        message = query.get("Items", [])[0]
        print(f"test:")
        return message
    
    except ClientError as e:
        raise HTTPException(status_code=e.response["ResponseMetadata"]["HTTPStatusCode"], detail=f"Failed to fetch message in hackybara-message: {e.response["Error"]["Message"]}")
    except HTTPException:
        raise
    except Exception as e:
        raise HTTPException(status_code=500, detail=f"Failed to review message: {str(e)}")
    
@router.get("/chat/{sender_id}/{receiver_id}", response_class=HTMLResponse)
async def serve_chat_html(sender_id: str, receiver_id: str, current_user: dict = Depends(get_current_user)):
    room_id = utils.get_room(sender_id, receiver_id)
    html_with_room = html.replace("{{room_id}}", room_id)\
                         .replace("{{sender_id}}", sender_id)\
                         .replace("{{receiver_id}}", receiver_id)
    return HTMLResponse(html_with_room)

@router.get("/contacts/{user_id}")
async def get_contacts(user_id: str, current_user: dict = Depends(get_current_user)):
    try:
        response = tableMessage.scan(
            FilterExpression=Attr("room_id").contains(user_id)
        )

        sortedItems = sorted(response["Items"], key=lambda x: x["created_at"], reverse=True)

        seen = set()

        roomIDs = []

        for item in sortedItems:
            room_id = item.get("room_id")
            if room_id not in seen:
                seen.add(room_id)
                roomIDs.append(room_id)

        contacts = [roomID.replace(user_id, "") for roomID in roomIDs]

        return {"contacts": contacts}
    
    except ClientError as e:
        raise HTTPException(status_code=e.response["ResponseMetadata"]["HTTPStatusCode"], detail=f"Failed to fetch rooms in hackybara-message: {e.response["Error"]["Message"]}")
    except HTTPException:
        raise
    except Exception as e:
        raise HTTPException(status_code=500, detail=f"Failed to fetch rooms: {str(e)}")
    
@router.post("/message/{room_id}", response_model=models.message)
async def upload_message(room_id: str, form: models.raw_message, current_user: dict = Depends(get_current_user)):
    try:
        processedForm = utils.process_message_form(room_id, form)

        tableMessage.put_item(
            Item=processedForm.model_dump(exclude_none=True)
        )

        return processedForm
    
    except ClientError as e:
        raise HTTPException(status_code=e.response["ResponseMetadata"]["HTTPStatusCode"], detail=f"Failed to upload message in hackybara-message: {e.response["Error"]["Message"]}")
    except HTTPException:
        raise
    except Exception as e:
        raise HTTPException(status_code=500, detail=f"Failed to upload message: {str(e)}")

@router.put("/message-update/{room_id}/{message_id}", response_model=models.message)
async def update_message(room_id: str, message_id: str, content: str, current_user: dict = Depends(get_current_user)):
    currentDate = utils.get_current_date()
    try:
        query = tableMessage.query(
            KeyConditionExpression=Key("room_id").eq(room_id),
            FilterExpression=Attr("message_id").eq(message_id)
        )

        message = query.get("Items", [])[0]

        response = tableMessage.update_item(
            Key={"room_id": room_id, "created_at": message["created_at"]},
            ConditionExpression=Attr("message_id").eq(message_id),
            UpdateExpression="set content=:content, updated_at=:updated_at",
            ExpressionAttributeValues={":content": content, ":updated_at": currentDate},
            ReturnValues="ALL_NEW"
        )

        return models.message(**response["Attributes"])        
    except ClientError as e:
        raise HTTPException(status_code=e.response["ResponseMetadata"]["HTTPStatusCode"], detail=f"Failed to fetch in hackybara-message: {e.response["Error"]["Message"]}")
    except HTTPException:
        raise
    except Exception as e:
        raise HTTPException(status_code=500, detail=f"Failed to review: {str(e)}")
    
@router.delete("/message-delete/{room_id}/{message_id}", response_model=models.message)
async def delete_message(room_id: str, message_id: str, current_user: dict = Depends(get_current_user)):
    currentDate = utils.get_current_date()
    
    try:
        query = tableMessage.query(
            KeyConditionExpression=Key("room_id").eq(room_id),
            FilterExpression=Attr("message_id").eq(message_id)
        )

        message = query.get("Items", [])[0]

        response = tableMessage.update_item(
            Key={"room_id": room_id, "created_at": message["created_at"]},
            UpdateExpression="set content=:content, updated_at=:updated_at",
            ExpressionAttributeValues={":content": "Unsent a message", ":updated_at": currentDate},
            ReturnValues="ALL_NEW"
        )

        return models.message(**response["Attributes"])        
    except ClientError as e:
        raise HTTPException(status_code=e.response["ResponseMetadata"]["HTTPStatusCode"], detail=f"Failed to fetch in hackybara-message: {e.response["Error"]["Message"]}")
    except HTTPException:
        raise
    except Exception as e:
        raise HTTPException(status_code=500, detail=f"Failed to review: {str(e)}")
    
@router.delete("/message-delete-full/{room_id}/{message_id}", response_model=models.message)
async def delete_full_message(room_id: str, message_id: str, current_user: dict = Depends(get_current_user)):
    
    try:
        query = tableMessage.query(
            KeyConditionExpression=Key("room_id").eq(room_id),
            FilterExpression=Attr("message_id").eq(message_id)
        )

        message = query.get("Items", [])[0]

        tableMessage.delete_item(
            Key={"room_id": room_id, "created_at": message["created_at"]},
        )

        return models.message(**message)        
    except ClientError as e:
        raise HTTPException(status_code=e.response["ResponseMetadata"]["HTTPStatusCode"], detail=f"Failed to fetch in hackybara-message: {e.response["Error"]["Message"]}")
    except HTTPException:
        raise
    except Exception as e:
        raise HTTPException(status_code=500, detail=f"Failed to review: {str(e)}")


#REVIEW SYSTEM
@router.get("/review/{reviewee_id}/{review_id}", response_model=models.review)
async def get_review(reviewee_id: str, review_id: str, current_user: dict = Depends(get_current_user)):
    try:
        query = tableReview.query(
            KeyConditionExpression=Key("reviewee_id").eq(reviewee_id),
            FilterExpression=Attr("review_id").eq(review_id)
        )

        review = query.get("Items", [])[0]

        return review
    
    except ClientError as e:
        raise HTTPException(status_code=e.response["ResponseMetadata"]["HTTPStatusCode"], detail=f"Failed to fetch review in hackybara-review: {e.response["Error"]["Message"]}")
    except HTTPException:
        raise
    except Exception as e:
        raise HTTPException(status_code=500, detail=f"Failed to review: {str(e)}")

@router.get("/product-review/{reviewee_id}/{product_id}")
async def get_product_review(reviewee_id: str, product_id: str, current_user: dict = Depends(get_current_user)):
    try:
        query = tableReview.query(
            KeyConditionExpression=Key("reviewee_id").eq(reviewee_id),
            FilterExpression=Attr("product_id").eq(product_id)
        )

        productReview = query.get("Items", [])

        return productReview
    
    except ClientError as e:
        raise HTTPException(status_code=e.response["ResponseMetadata"]["HTTPStatusCode"], detail=f"Failed to fetch product review in hackybara-review: {e.response["Error"]["Message"]}")
    except HTTPException:
        raise
    except Exception as e:
        raise HTTPException(status_code=500, detail=f"Failed to review product: {str(e)}")
    
@router.get("/seller-review/{reviewee_id}")
async def get_seller_review(reviewee_id: str, current_user: dict = Depends(get_current_user)):
    try:
        query = tableReview.query(
            KeyConditionExpression=Key("reviewee_id").eq(reviewee_id),
            FilterExpression=Attr("product_id").not_exists()
        )

        sellerReview = query.get("Items", [])

        return sellerReview
    except ClientError as e:
        raise HTTPException(status_code=e.response["ResponseMetadata"]["HTTPStatusCode"], detail=f"Failed fetch seller review in hackybara-review: {e.response["Error"]["Message"]}")
    except HTTPException:
        raise
    except Exception as e:
        raise HTTPException(status_code=500, detail=f"Failed to review seller: {str(e)}")

@router.post("/review", response_model=models.review)
async def post_review(form: models.raw_review, current_user: dict = Depends(get_current_user)):
    try:
        processedForm = utils.process_review_form(form)

        # Post review in dynamodb hackybara-activity-feed
        tableReview.put_item(
             Item=processedForm.model_dump(exclude_none=True)
        )

        return processedForm
    except ClientError as e:
            raise HTTPException(status_code=e.response["ResponseMetadata"]["HTTPStatusCode"], detail=f"Failed Post in hackybara-review: {e.response["Error"]["Message"]}")
    except HTTPException:
        raise
    except Exception as e:
        raise HTTPException(status_code=500, detail=f"Failed to post review: {str(e)}")
    
@router.put("/review/{reviewee_id}/{review_id}", response_model=models.review)
async def update_review(reviewee_id: str, review_id: str, form: models.update_review, current_user: dict = Depends(get_current_user)):
    try:
        query = tableReview.query(
            KeyConditionExpression=Key("reviewee_id").eq(reviewee_id),
            FilterExpression=Attr("review_id").eq(review_id)
        )
        
        review = query.get("Items", [])[0]

        # Review the submited form
        expressionValues = {}
        updateParts = []

        updateParts.append("review_id=:review_id")
        expressionValues[":review_id"] = review_id

        if form.rating is not None:
            updateParts.append("rating=:rating")
            expressionValues[":rating"] = form.rating
        if form.description is not None:
            updateParts.append("description=:description")
            expressionValues[":description"] = form.description
        if form.images is not None:
            updateParts.append("images=:images")            
            expressionValues[":images"] = form.images
        if form.reported is not None:
            updateParts.append("reported=:reported")            
            expressionValues[":reported"] = form.reported

        updateExpression = "SET " + ", ".join(updateParts) if updateParts else None

        # Update matched review id in dynamodb review
        response = tableReview.update_item(
            Key={"reviewee_id": reviewee_id, "created_at": review["created_at"]},
            UpdateExpression=updateExpression,
            ExpressionAttributeValues=expressionValues,
            ReturnValues="ALL_NEW"
        )

        return response["Attributes"]
    except ClientError as e:
        raise HTTPException(status_code=e.response["ResponseMetadata"]["HTTPStatusCode"], detail=f"Failed to update in hackybara-review: {e.response["Error"]["Message"]}")
    except HTTPException:
        raise
    except Exception as e:
        raise HTTPException(status_code=500, detail=f"Failed to update review: {str(e)}")

@router.delete("/review/{reviewee_id}/{review_id}", response_model=models.review)
async def delete_review(reviewee_id: str, review_id: str, current_user: dict = Depends(get_current_user)):
    try:
        query = tableReview.query(
            KeyConditionExpression=Key("reviewee_id").eq(reviewee_id),
            FilterExpression=Attr("review_id").eq(review_id)
        )
    
        review = query.get("Items", [])[0]
        
        tableReview.delete_item(
            Key={"reviewee_id": reviewee_id, "created_at": review["created_at"]},
            ConditionExpression=Attr("review_id").eq(review_id)
        )

        return review
    
    except ClientError as e:
        raise HTTPException(status_code=e.response["ResponseMetadata"]["HTTPStatusCode"], detail=f"Failed to delete in hackybara-review: {e.response["Error"]["Message"]}")
    except HTTPException:
        raise
    except Exception as e:
        raise HTTPException(status_code=500, detail=f"Failed to delete review: {str(e)}")
    
@router.delete("/review-image/{reviewee_id}/{review_id}", response_model=models.review)
async def delete_image_review(reviewee_id: str, review_id: str, image: str, current_user: dict = Depends(get_current_user)):
    try:
        query = tableReview.query(
            KeyConditionExpression=Key("reviewee_id").eq(reviewee_id),
            FilterExpression=Attr("review_id").eq(review_id)
        )

        review = query.get("Items", [])[0]

        updatedImages = [reviewImage for reviewImage in review["images"] if reviewImage != image]

        response = tableReview.update_item(
            Key={"reviewee_id": reviewee_id, "created_at": review["created_at"]},
            UpdateExpression="set images=:image",
            ExpressionAttributeValues={":image": updatedImages},
            ReturnValues="ALL_NEW"
        )

        return response.get("Attributes", {})
    
    except ClientError as e:
        raise HTTPException(status_code=e.response["ResponseMetadata"]["HTTPStatusCode"], detail=f"Failed to delete image review in hackybara-review: {e.response["Error"]["Message"]}")
    except HTTPException:
        raise 
    except Exception as e:
        raise HTTPException(status_code=500, detail=f"Failed to delete image review: {str(e)}")

@router.delete("/review-images/{reviewee_id}/{review_id}")
async def delete_images_review(reviewee_id: str, review_id: str, images: list[str], current_user: dict = Depends(get_current_user)):
    try:
        query = tableReview.query(
            KeyConditionExpression=Key("reviewee_id").eq(reviewee_id),
            FilterExpression=Attr("review_id").eq(review_id)
        )

        review = query.get("Items", [])[0]

        updatedImages = [reviewImage for reviewImage in review["images"] if reviewImage not in images]

        response = tableReview.update_item(
            Key={"reviewee_id": reviewee_id, "created_at": review["created_at"]},
            UpdateExpression="set images=:image",
            ExpressionAttributeValues={":image": updatedImages},
            ReturnValues="ALL_NEW"
        )

        return response.get("Attributes", {})
    
    except ClientError as e:
        raise HTTPException(status_code=e.response["ResponseMetadata"]["HTTPStatusCode"], detail=f"Failed to delete images review in hackybara-review: {e.response["Error"]["Message"]}")
    except HTTPException:
        raise
    except Exception as e:
        raise HTTPException(status_code=500, detail=f"Failed to delete images review: {str(e)}")
    
    
#REPORT SYSTEM
@router.get("/report/{report_id}", response_model=models.report)
async def get_report(report_id: str, current_user: dict = Depends(get_current_user)):
    try:
        query = tableReport.query(
            KeyConditionExpression=Key("report_id").eq(report_id)
        )

        report = query.get("Items", [])[0]

        return report
    
    except ClientError as e:
        raise HTTPException(status_code=e.response["ResponseMetadata"]["HTTPStatusCode"], detail=f"Failed to fetch report in hackybara-report: {e.response["Error"]["Message"]}")
    except HTTPException:
        raise
    except Exception as e:
        raise HTTPException(status_code=500, detail=f"Failed to review report: {str(e)}")
    
@router.get("/reports")
async def get_all_report(current_user: dict = Depends(get_current_user)):
    try:
        items = []
        response = tableReport.scan()
        items.extend(response.get("Items", []))

        while "LastEvaluatedKey" in response:
            response = tableReport.scan(
                ExclusiveStartKey=response["LastEvaluatedKey"]
            )
            items.extend(response.get("Items", []))

        return items
    
    except ClientError as e:
        raise HTTPException(status_code=e.response["ResponseMetadata"]["HTTPStatusCode"], detail=f"Failed to fetch all report in hackybara-report: {e.response["Error"]["Message"]}")
    except HTTPException:
        raise
    except Exception as e:
        raise HTTPException(status_code=500, detail=f"Failed to review all report: {str(e)}")
    
@router.post("/report", response_model=models.report)
async def post_report(form: models.raw_report, current_user: dict = Depends(get_current_user)):
    try:
        processedForm = utils.process_report_form(form)

        tableReport.put_item(
            Item=processedForm.model_dump()
        )

        return processedForm
    
    except ClientError as e:
        raise HTTPException(status_code=e.response["ResponseMetadata"]["HTTPStatusCode"], detail=f"Failed to post report in hackyabara-report: {e.response["Error"]["Message"]}")
    except HTTPException:
        raise
    except Exception as e:
        raise HTTPException(status_code=500, detail=f"Failed to post report: {str(e)}")
    
@router.put("/report/{report_id}", response_model=models.report)
async def update_report(report_id: str, status: str, current_user: dict = Depends(get_current_user)):
    try:
        query = tableReport.query(
            KeyConditionExpression=Key("report_id").eq(report_id)
        )

        report = query.get("Items", [])[0]

        response = tableReport.update_item(
            Key={"report_id": report_id, "created_at": report["created_at"]},
            UpdateExpression="set status=:status",
            ExpressionAttributeValues={":status": status},
            ReturnValues="ALL_NEW"
        )

        return response
    
    except ClientError as e:
        raise HTTPException(status_code=e.response["ResponseMetadata"]["HTTPStatusCode"], detail=f"Failed to update report in hackybara-report: {e.response["Error"]["Message"]}")
    except HTTPException:
        raise
    except Exception as e:
        raise HTTPException(status_code=500, detail=f"Failed to update report: {str(e)}")
    
@router.delete("/report/{report_id}", response_model=models.report)
async def delete_report(report_id: str, current_user: dict = Depends(get_current_user)):
    try:
        query = tableReport.query(
            KeyConditionExpression=Key("report_id").eq(report_id)
        )

        report = query.get("Items", [])[0]

        tableReport.delete_item(
            Key={"report_id": report_id, "created_at": report["created_at"]}
        )

        return report
    
    except ClientError as e:
        raise HTTPException(status_code=e.response["RespnseMetadata"]["HTTPStatusCode"], detail=f"Failed to delete report in hackybara-report: {e.response["Error"]["Message"]}")
    except HTTPException:
        raise
    except Exception as e:
        raise HTTPException(status_code=500, detail=f"Failed to delete report: {str(e)}")

#NOTIFICATION SYSTEM
@router.get("/notification/{user_id}/{notification_id}", response_model=models.notification)
async def get_notification(user_id: str, notification_id: str, current_user: dict = Depends(get_current_user)):
    try:
        query = tableNotification.query(
            KeyConditionExpression=Key("user_id").eq(user_id),
            FilterExpression=Attr("notification_id").eq(notification_id)
        )

        notification = query.get("Items", [])[0]

        return notification
    
    except ClientError as e:
        raise HTTPException(status_code=e.response["ResponseMetadata"]["HTTPStatusCode"], detail=f"Failed to fetch notification in hackybara-notification: {e.response["Error"]["Message"]}")
    except HTTPException:
        raise
    except Exception as e:
        raise HTTPException(status_code=500, detail=f"Failed to fetch notification: {str(e)}")
    
@router.get("notifications/{user_id}")
async def get_all_user_notification(user_id: str, current_user: dict = Depends(get_current_user)):
    try:
        query = tableNotification.query(
            KeyConditionExpression=Key("user_id").eq(user_id),
            ScanIndexForward=True
        )

        notifications = query.get("Items", [])

        return notifications
    
    except ClientError as e:
        raise HTTPException(status_code=e.response["ResponseMetadata"]["HTTPStatusCode"], detail=f"Failed to fetch all user notification in hackybara-notification: {e.response["Error"]["Message"]}")
    except HTTPException:
        raise
    except Exception as e:
        raise HTTPException(status_code=500, detail=f"Failed to fetch all user notification: {str(e)}")

@router.post("/notification", response_model=models.notification)
async def post_notification(form: models.raw_notification, current_user: dict = Depends(get_current_user)):
    try:
        processedForm = utils.process_notification_form(form)

        tableNotification.put_item(
            Item=processedForm.model_dump()
        )

        return processedForm
    
    except ClientError as e:
        raise HTTPException(status_code=e.response["ResponseMetadata"]["HTTPStatusCode"], detail=f"Failed to post notification in hackybara-notification: {e.response["Error"]["Message"]}")
    except HTTPException:
        raise
    except Exception as e:
        raise HTTPException(status_code=500, detail=f"failed to post notification: {str(e)}")
    
@router.put("/notification-seen-update/{user_id}")
async def notification_seen_update(user_id: str, current_user: dict = Depends(get_current_user)):
    try:
        items = []

        query = tableNotification.query(
            KeyConditionExpression=Key("user_id").eq(user_id),
            FilterExpression=Attr("seen").eq(False)
        )

        notifications = query.get("Items", [])

        keys = [
            {"user_id": notification["user_id"], "timestamp": notification["timestamp"]} for notification in notifications
        ]

        for key in keys:
            response = tableNotification.update_item(
                Key=key,
                UpdateExpression="set seen=:seen",
                ExpressionAttributeValues={":seen": True},
                ReturnValues="ALL_NEW"
            )

            items.append(response["Attributes"])

        return items
    
    except ClientError as e:
        raise HTTPException(status_code=e.response["ResponseMetadata"]["HTTPStatusCode"], detail=f"Failed to update seen notification in hackybara-notification: {e.response["Error"]["Message"]}")
    except HTTPException:
        raise
    except Exception as e:
        raise HTTPException(status_code=500, detail=f"Failed to update seen notification: {str(e)}")
    
@router.delete("/notification/{user_id}/{notification_id}", response_model=models.notification)
async def delete_notification(user_id: str, notification_id: str, current_user: dict = Depends(get_current_user)):
    try:
        query = tableNotification.query(
            KeyConditionExpression=Key("user_id").eq(user_id),
            FilterExpression=Attr("notification_id").eq(notification_id)
        )

        notification = query.get("Items", [])[0]

        tableNotification.delete_item(
            Key={"user_id": user_id, "timestamp": notification["timestamp"]},
            ConditionExpression=Attr("notification_id").eq(notification_id)
        )

        return notification

    except ClientError as e:
        raise HTTPException(status_code=e.response["ResponseMetadata"]["HTTPStatusCode"], detail=f"Failed to delete notification in hackybara-notification: {e.response["Error"]["Message"]}")
    except HTTPException:
        raise
    except Exception as e:
        raise HTTPException(status_code=500, detail=f"Failed to delete notifictaion: {str(e)}")

@router.delete("notifications/{user_id}")
async def delete_all_read_notification(user_id: str, current_user: dict = Depends(get_current_user)):
    try:
        query = tableNotification.query(
            KeyConditionExpression=Key("user_id").eq(user_id),
            FilterExpression=Attr("seen").eq(True)
        )

        notifications = query.get("Items", [])

        keys = [
            {"user_id": notification["user_id"], "timestamp": notification["timestamp"]} for notification in notifications
        ]

        with tableNotification.batch_writer() as batch:
            for key in keys:
                batch.delete_item(
                    Key=key
                )

        return notifications
    
    except ClientError as e:
        raise HTTPException(status_code=e.response["ProcessMetadata"]["HTTPStatusCode"], detail=f"Failed to delete all read notification in hackybara-notification: {e.response["Error"]["Message"]}")
    except HTTPException:
        raise
    except Exception as e:
        raise HTTPException(status_code=500, detail=f"Failed to delete all read notification: {str(e)}")



    <|MERGE_RESOLUTION|>--- conflicted
+++ resolved
@@ -158,11 +158,7 @@
 tableNotification = dynamodb.Table("hackybara-notification") #type:ignore
 
 #TEMPORARY
-<<<<<<< HEAD
-@router.post("/message/{room_id}")
-=======
 @router.post("/message-image/{room_id}")
->>>>>>> 58da5c39
 async def upload_message_image(room_id: str, image: UploadFile = File(...), current_user: dict = Depends(get_current_user)):
     try:
         processedImage = s3Utlis.create_image_url("messages", room_id, image)
