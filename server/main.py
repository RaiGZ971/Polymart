from dotenv import load_dotenv
load_dotenv()

from fastapi import FastAPI
from fastapi.middleware.cors import CORSMiddleware
from fastapi.staticfiles import StaticFiles
from supabase_client.routes import router as supabase_router
from dynamodb.routes import router as dynamodb_router
from auth.routes import router as auth_router
from s3.routes import router as s3_router
import os

app = FastAPI()

# Get frontend URL from environment variables
frontend_url = os.getenv("FRONTEND_URL", "http://localhost:3000")

origin = [
<<<<<<< HEAD
    frontend_url
=======
    "http://localhost:3000",
    "http://localhost:5173",
    "http://127.0.0.1:5173"
>>>>>>> dc73ed5b
]

app.add_middleware(
    CORSMiddleware,
    allow_origins=origin,
    allow_credentials=True,
    allow_methods=["*"],
    allow_headers=["*"]
)

# Mount static files for templates
app.mount("/static", StaticFiles(directory="templates"), name="static")

app.include_router(supabase_router, prefix="/supabase", tags=["Supabase"])
app.include_router(dynamodb_router, prefix="/dynamodb", tags=["DyanamoDB"])
app.include_router(auth_router, prefix="/auth", tags=["Authentication"])
app.include_router(s3_router, prefix="/s3", tags=["S3 File Uploads"])<|MERGE_RESOLUTION|>--- conflicted
+++ resolved
@@ -16,13 +16,9 @@
 frontend_url = os.getenv("FRONTEND_URL", "http://localhost:3000")
 
 origin = [
-<<<<<<< HEAD
-    frontend_url
-=======
-    "http://localhost:3000",
+    frontend_url,
     "http://localhost:5173",
     "http://127.0.0.1:5173"
->>>>>>> dc73ed5b
 ]
 
 app.add_middleware(
